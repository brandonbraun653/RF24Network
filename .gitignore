--- conflicted
+++ resolved
@@ -1,9 +1,4 @@
-<<<<<<< HEAD
-.*.swp
-Session.vim
-=======
 docs/
 .*.swp
 Session.vim
-*.swp
->>>>>>> bbef7373
+*.swp