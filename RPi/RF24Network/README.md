--- conflicted
+++ resolved
@@ -1,115 +1,2 @@
-<<<<<<< HEAD
-# Optimized Raspberry Pi RF24 and RF24 Network Libraries  
 
- General Documentation: http://tmrh20.github.io  
-   
- Library functions are mostly the same.  
- See the included examples for RPi specific usage  
- 
-## Raspberry Pi - PreConfig
-    
-### Possible pre-configuration:  
-If SPI is not already enabled, load it on boot:   
-
-    sudo raspi-config  
-
-A. Update the tool via the menu as required  
-B. Select Advanced and enable the SPI kernel module      
-C. Update other software and libraries:  
-
-     sudo apt-get update  
-     sudo apt-get upgrade  
-
-
-# RPi - RF24 Quick-Start  
-     
-A. Make a directory to contain the RF24 and possibly RF24Network lib and enter it:  
-
-    mkdir ~/rf24libs  
-    cd ~/rf24libs  
-
-B.  Clone the RF24 Repo  
-
-    git clone https://github.com/tmrh20/RF24.git RF24  
-
-C.  Change to the new RF24 directory  
-
-    cd RF24  
-
-D. Build the library, and run an example file:  
-
-    sudo make install
-    cd examples_RPi  
-    make
-    sudo ./gettingstarted  
-  
-
-# RPi - RF24Network Quick-Start  
-
-A. Enter the same directory that contains the RF24 library folder  
-
-    cd ~/rf24libs  
-
-B. Clone the RF24Network Repo  
-
-    git clone https://github.com/tmrh20/RF24Network.git ntemp  
-
-C. Copy the RF24Network folder to the current directory, and delete the rest  
-
-    mv ntemp/RPi/RF24Network ./  
-    rm -r ntemp  
-    cd RF24Network  
-
-D. Build the library  
-
-    sudo make install
-    cd examples  
-    make  
-    sudo ./helloworld_rx   OR   sudo ./helloworld_tx  
-  
-
-# Connection Info
-
-Using pin 15/GPIO 22 for CE, pin 24/GPIO8 (CE0) for CSN
-
-Can use either RPi CE0 or CE1 pins for radio CSN.
-Choose any RPi output pin for radio CE pin.
-
-**Constructor:**
-
-    RF24 radio(RPI_V2_GPIO_P1_15,BCM2835_SPI_CS0, BCM2835_SPI_SPEED_8MHZ);
-    or
-    RF24 radio(RPI_V2_GPIO_P1_15,BCM2835_SPI_CS1, BCM2835_SPI_SPEED_8MHZ);
-
-**Pins:**  
-
-| PIN | NRF24L01 |    RPI     | RPi -P1 Connector |
-|-----|----------|------------|-------------------|
-|  1  |   GND    | rpi-gnd    |     (25)          |
-|  2  |   VCC    | rpi-3v3    |     (17)          |
-|  3  |   CE     | rpi-gpio22 |     (15)          |
-|  4  |   CSN    | rpi-gpio8  |     (24)          |
-|  5  |   SCK    | rpi-sckl   |     (23)          |
-|  6  |   MOSI   | rpi-mosi   |     (19)          |
-|  7  |   MISO   | rpi-miso   |     (21)          |
-|  8  |   IRQ    |    -       |       -           |
-  
-  
-See http://www.airspayce.com/mikem/bcm2835/index.html for BCM2835 class documentation.  
-Note: The BCM library has been customized slightly to allow use of hardware CE pins not
-in use for SPI, and to include a millis() function.  
-   
-****************
-  
-Based on the arduino lib from J. Coliz <maniacbug@ymail.com>.  
-the library was berryfied by Purinda Gunasekara <purinda@gmail.com>.  
-then forked from github stanleyseow/RF24 to https://github.com/jscrane/RF24-rpi  
-Network lib also based on https://github.com/farconada/RF24Network
-
-Currently optimized and aligned with Arduino fork of libraries by TMRh20:  
-https://github.com/tmrh20/RF24/RPi and https://github.com/tmrh20/RF24Network/RPi  
-Documentation: http://tmrh20.github.io
-=======
->>>>>>> e60d6eac
-
-See https://github.com/TMRh20/RF24Network/blob/Development/README.md+See https://github.com/TMRh20/RF24Network/README.md