--- conflicted
+++ resolved
@@ -2,26 +2,6 @@
 
 Please see the full documentation at http://tmrh20.github.io/RF24Network/
 
-<<<<<<< HEAD
-## Pin layout
-
-The table below shows how to connect the the pins of the NRF24L01(+) to different boards.
-CE and CSN are configurable.
-
-| PIN | NRF24L01 | Arduino UNO | ATtiny25/45/85 [0] | ATtiny44/84 [1] |
-|-----|----------|-------------|--------------------|-----------------|
-|  1  |   GND    |   GND       |     pin 4          |    pin 14       |
-|  2  |   VCC    |   3.3V      |     pin 8          |    pin  1       |
-|  3  |   CE     |   digIO 7   |     pin 2          |    pin 12       |
-|  4  |   CSN    |   digIO 8   |     pin 3          |    pin 11       |
-|  5  |   SCK    |   digIO 13  |     pin 7          |    pin  9       |
-|  6  |   MOSI   |   digIO 11  |     pin 6          |    pin  7       |
-|  7  |   MISO   |   digIO 12  |     pin 5          |    pin  8       |
-|  8  |   IRQ    |      -      |        -           |         -       |
-
-[0] https://learn.sparkfun.com/tutorials/tiny-avr-programmer-hookup-guide/attiny85-use-hints
-[1] http://highlowtech.org/?p=1695
-=======
 
 ## Raspberry Pi - PreConfig
     
@@ -127,5 +107,4 @@
 
 Currently optimized and aligned with Arduino fork of libraries by TMRh20:  
 https://github.com/tmrh20/RF24/RPi and https://github.com/tmrh20/RF24Network/RPi  
-Documentation: http://tmrh20.github.io
->>>>>>> e60d6eac
+Documentation: http://tmrh20.github.io