--- conflicted
+++ resolved
@@ -7,9 +7,6 @@
  */
 #include "RF24Network_config.h"
 
-<<<<<<< HEAD
-#if defined (ENABLE_SLEEP_MODE)  && !defined (__ARDUINO_X86__)
-=======
  #if defined (RF24_LINUX)
   #include <stdlib.h>
   #include <stdio.h>
@@ -30,7 +27,6 @@
 #endif
 
 #if defined (ENABLE_SLEEP_MODE) && !defined (RF24_LINUX) && !defined (__ARDUINO_X86__)
->>>>>>> e60d6eac
 	#include <avr/sleep.h>
 	#include <avr/power.h>
 	volatile byte sleep_cycles_remaining;
@@ -945,8 +941,6 @@
   return ok;
 }
 
-<<<<<<< HEAD
-=======
 /******************************************************************/
 
 	// Provided the to_node and directTo option, it will return the resulting node and pipe
@@ -959,7 +953,6 @@
   uint8_t *directTo = &conversionInfo->send_pipe;
   bool *multicast = &conversionInfo->multicast;    
   
->>>>>>> e60d6eac
   // Where do we send this?  By default, to our parent
   uint16_t pre_conversion_send_node = parent_node; 
 
@@ -1040,11 +1033,7 @@
 {
   static char buffer[45];
   //snprintf_P(buffer,sizeof(buffer),PSTR("id %04x from 0%o to 0%o type %c"),id,from_node,to_node,type);
-<<<<<<< HEAD
-  sprintf_P(buffer,PSTR("id %04x from 0%o to 0%o type %d"),id,from_node,to_node,(int)type);
-=======
   sprintf_P(buffer,PSTR("id %u from 0%o to 0%o type %d"),id,from_node,to_node,type);
->>>>>>> e60d6eac
   return buffer;
 }
 
@@ -1254,17 +1243,10 @@
 
 #if defined ENABLE_SLEEP_MODE
 
-<<<<<<< HEAD
-#if !defined(__arm__) && !defined (__ARDUINO_X86__)
-
-void wakeUp(){
-  sleep_disable();
-=======
 #if !defined(__arm__) && !defined(__ARDUINO_X86__)
 
 void wakeUp(){
   wasInterrupted=true;
->>>>>>> e60d6eac
   sleep_cycles_remaining = 0;
 }
 
@@ -1272,12 +1254,9 @@
   --sleep_cycles_remaining;
 }
 
-<<<<<<< HEAD
-void RF24Network::sleepNode( unsigned int cycles, int interruptPin ){
-=======
 
 bool RF24Network::sleepNode( unsigned int cycles, int interruptPin ){
->>>>>>> e60d6eac
+
 
   sleep_cycles_remaining = cycles;
   set_sleep_mode(SLEEP_MODE_PWR_DOWN); // sleep mode is set here
@@ -1285,39 +1264,27 @@
   if(interruptPin != 255){
     wasInterrupted = false; //Reset Flag
   	attachInterrupt(interruptPin,wakeUp, LOW);
-<<<<<<< HEAD
-  }
-=======
   }    
->>>>>>> e60d6eac
+
   #if defined(__AVR_ATtiny25__) || defined(__AVR_ATtiny45__) || defined(__AVR_ATtiny85__)
   WDTCR |= _BV(WDIE);
   #else
   WDTCSR |= _BV(WDIE);
   #endif
-<<<<<<< HEAD
-  
-=======
->>>>>>> e60d6eac
+
   while(sleep_cycles_remaining){
     sleep_mode();                        // System sleeps here
   }                                     // The WDT_vect interrupt wakes the MCU from here
   sleep_disable();                     // System continues execution here when watchdog timed out
   detachInterrupt(interruptPin);
-<<<<<<< HEAD
-  
-=======
->>>>>>> e60d6eac
+
   #if defined(__AVR_ATtiny25__) || defined(__AVR_ATtiny45__) || defined(__AVR_ATtiny85__)
 	WDTCR &= ~_BV(WDIE);
   #else
 	WDTCSR &= ~_BV(WDIE);
   #endif
-<<<<<<< HEAD
-=======
   
   return !wasInterrupted;
->>>>>>> e60d6eac
 }
 
 void RF24Network::setup_watchdog(uint8_t prescalar){
@@ -1326,10 +1293,7 @@
   if ( prescalar & 8 )
     wdtcsr |= _BV(WDP3);
   MCUSR &= ~_BV(WDRF);                      // Clear the WD System Reset Flag
-<<<<<<< HEAD
-=======
-
->>>>>>> e60d6eac
+
   #if defined(__AVR_ATtiny25__) || defined(__AVR_ATtiny45__) || defined(__AVR_ATtiny85__)
   WDTCR = _BV(WDCE) | _BV(WDE);            // Write the WD Change enable bit to enable changing the prescaler and enable system reset
   WDTCR = _BV(WDCE) | wdtcsr | _BV(WDIE);  // Write the prescalar bits (how long to sleep, enable the interrupt to wake the MCU
